--- conflicted
+++ resolved
@@ -65,9 +65,6 @@
 		this.openFileHandler.setStandalone(false);
 
 		this.resultsToSearchCache = Object.create(null);
-<<<<<<< HEAD
-		this.delayer = new ThrottledDelayer<QuickOpenModel>(OpenAnythingHandler.SEARCH_DELAY);
-=======
 		this.scorerCache = Object.create(null);
 		this.delayer = new ThrottledDelayer<QuickOpenModel>(OpenAnythingHandler.SEARCH_DELAY);
 
@@ -83,7 +80,6 @@
 	private updateFuzzyMatching(configuration: ISearchConfiguration): void {
 		this.fuzzyMatchingEnabled = configuration.search && configuration.search.fuzzyFilePicker;
 		this.openFileHandler.setFuzzyMatchingEnabled(this.fuzzyMatchingEnabled);
->>>>>>> 18c4a65c
 	}
 
 	public getResults(searchValue: string): TPromise<QuickOpenModel> {
@@ -168,12 +164,7 @@
 				let result = [...results[0].entries, ...results[1].entries];
 
 				// Sort
-<<<<<<< HEAD
-				let normalizedSearchValue = strings.stripWildcards(searchValue.toLowerCase());
-				result.sort((elementA, elementB) => this.compareResults(elementA, elementB, normalizedSearchValue));
-=======
 				result.sort((elementA, elementB) => this.sort(elementA, elementB, searchValue, this.fuzzyMatchingEnabled));
->>>>>>> 18c4a65c
 
 				// Apply Range
 				result.forEach((element) => {
@@ -247,9 +238,6 @@
 		// Find cache entries by prefix of search value
 		let cachedEntries: QuickOpenEntry[];
 		for (let previousSearch in this.resultsToSearchCache) {
-<<<<<<< HEAD
-			if (searchValue.indexOf(previousSearch) === 0) {
-=======
 
 			// If we narrow down, we might be able to reuse the cached results
 			if (searchValue.indexOf(previousSearch) === 0) {
@@ -257,7 +245,6 @@
 					continue; // since a path character widens the search for potential more matches, require it in previous search too
 				}
 
->>>>>>> 18c4a65c
 				cachedEntries = this.resultsToSearchCache[previousSearch];
 				break;
 			}
@@ -292,12 +279,7 @@
 		}
 
 		// Sort
-<<<<<<< HEAD
-		let normalizedSearchValue = strings.stripWildcards(searchValue.toLowerCase());
-		results.sort((elementA, elementB) => this.compareResults(elementA, elementB, normalizedSearchValue));
-=======
 		results.sort((elementA, elementB) => this.sort(elementA, elementB, searchValue, this.fuzzyMatchingEnabled));
->>>>>>> 18c4a65c
 
 		// Apply Range
 		results.forEach((element) => {
@@ -309,23 +291,6 @@
 		return results;
 	}
 
-<<<<<<< HEAD
-	private compareResults(elementA:QuickOpenEntry, elementB:QuickOpenEntry, searchValue: string): number {
-		let nameA = elementA.getLabel();
-		let nameB = elementB.getLabel();
-
-		if (nameA === nameB) {
-			let resourceA = elementA.getResource();
-			let resourceB = elementB.getResource();
-
-			if (resourceA && resourceB) {
-				nameA = elementA.getResource().fsPath;
-				nameB = elementB.getResource().fsPath;
-			}
-		}
-
-		return compareAnything(nameA, nameB, searchValue);
-=======
 	private sort(elementA: QuickOpenEntry, elementB: QuickOpenEntry, lookFor: string, enableFuzzyScoring): number {
 
 		// Fuzzy scoring is special
@@ -359,7 +324,6 @@
 		}
 
 		return QuickOpenEntry.compare(elementA, elementB, lookFor);
->>>>>>> 18c4a65c
 	}
 
 	public getGroupLabel(): string {
@@ -380,10 +344,7 @@
 
 		// Clear Cache
 		this.resultsToSearchCache = Object.create(null);
-<<<<<<< HEAD
-=======
 		this.scorerCache = Object.create(null);
->>>>>>> 18c4a65c
 
 		// Propagate
 		this.openSymbolHandler.onClose(canceled);
